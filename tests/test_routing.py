import unittest
import flask
import io

try:
    import mock
except ImportError:
    import unittest.mock as mock

from flask.ext.cas import routing
from flask.ext.cas import CAS


class test_routing(unittest.TestCase):

    def setUp(self):

        self.app = flask.Flask(__name__)

        @self.app.route('/')
        def root():
            return ''

        self.app.secret_key = "SECRET_KEY"
        self.cas = CAS(self.app)
        self.app.testing = True

        self.app.config['CAS_SERVER'] = 'http://cas.server.com'
        self.app.config['CAS_TOKEN_SESSION_KEY'] = '_CAS_TOKEN'
        self.app.config['CAS_USERNAME_SESSION_KEY'] = 'CAS_USERNAME'
        self.app.config['CAS_ATTRIBUTES_SESSION_KEY'] = 'CAS_ATTRIBUTES'
        self.app.config['CAS_AFTER_LOGIN'] = 'root'
        self.app.config['CAS_ROUTE_PREFIX'] = 'cas'

    def test_setUp(self):
        pass

class test_cas_1_routing(test_routing):

    def setUp(self):
        super(test_cas_1_routing, self).setUp()

    def test_login_by_logged_out_user(self):
        with self.app.test_client() as client:
            response = client.get('/login/')
            self.assertEqual(response.status_code, 302)
            self.assertEqual(
                response.headers['Location'],
                'http://cas.server.com/cas/login?service=http%3A%2F%2Flocalhost%2Flogin%2F')

    @mock.patch.object(routing, 'urlopen',
                       return_value=io.BytesIO(b'yes\nbob\n'))
    def test_login_by_logged_in_user_valid(self, m):
        ticket = '12345-abcdefg-cas'
        with self.app.test_client() as client:
            with client.session_transaction() as s:
                s[self.app.config['CAS_TOKEN_SESSION_KEY']] = ticket
            client.get('/login/')
            self.assertEqual(
                self.cas.username,
                'bob')
            self.assertEqual(
                self.cas.token,
                ticket)

    @mock.patch.object(routing, 'urlopen',
                       return_value=io.BytesIO(b'no\n\n'))
    def test_login_by_logged_in_user_invalid(self, m):
        ticket = '12345-abcdefg-cas'
        with self.app.test_client() as client:
            with client.session_transaction() as s:
                s[self.app.config['CAS_TOKEN_SESSION_KEY']] = ticket
            client.get('/login/')
            self.assertTrue(
                self.app.config['CAS_USERNAME_SESSION_KEY'] not in flask.session)
            self.assertTrue(
                self.app.config['CAS_TOKEN_SESSION_KEY'] not in flask.session)

    @mock.patch.object(routing, 'validate', return_value=True)
    def test_login_by_cas_valid(self, m):
        with self.app.test_client() as client:
            ticket = '12345-abcdefg-cas'
            response = client.get('/login/?ticket={0}'.format(ticket))
            self.assertEqual(response.status_code, 302)
            self.assertEqual(
                response.headers['Location'],
                'http://localhost/')
            self.assertEqual(
                self.cas.token,
                ticket)

    @mock.patch.object(routing, 'validate', return_value=False)
    def test_login_by_cas_invalid(self, m):
        with self.app.test_client() as client:
            ticket = '12345-abcdefg-cas'
            response = client.get('/login/?ticket={0}'.format(ticket))
            self.assertEqual(response.status_code, 302)
            self.assertEqual(
                response.headers['Location'],
                'http://cas.server.com/cas/login?service=http%3A%2F%2Flocalhost%2Flogin%2F')

    def test_logout(self):
        with self.app.test_client() as client:
            response = client.get('/logout/')
            self.assertEqual(response.status_code, 302)
            self.assertEqual(
                response.headers['Location'],
                'http://cas.server.com/cas/logout')

    def test_logout_with_return_url(self):
        with self.app.test_client() as client:
            self.app.config['CAS_VERSION'] = '2'
            self.app.config['CAS_LOGOUT_RETURN_URL'] = 'http://example.com'
            response = client.get('/logout/')
            self.assertEqual(response.status_code, 302)
            self.assertEqual(
                response.headers['Location'],
                'http://cas.server.com/cas/logout?service=http%3A%2F%2Fexample.com')

    @mock.patch.object(routing, 'urlopen',
                       return_value=io.BytesIO(b'yes\nbob\n'))
    def test_validate_valid(self, m):
        with self.app.test_request_context('/login/'):
            ticket = '12345-abcdefg-cas'
            self.assertEqual(routing.validate(ticket), True)
            self.assertEqual(
                self.cas.username,
                'bob')

    @mock.patch.object(routing, 'urlopen',
                       return_value=io.BytesIO(b'no\n\n'))
    def test_validate_invalid(self, m):
        with self.app.test_request_context('/login/'):
            ticket = '12345-abcdefg-cas'
            self.assertEqual(routing.validate(ticket), False)
<<<<<<< HEAD
            self.assertNotIn(
                self.app.config['CAS_USERNAME_SESSION_KEY'],
                flask.session)
            self.assertNotIn(
                self.app.config['CAS_TOKEN_SESSION_KEY'],
                flask.session)

class test_cas_2_routing(test_routing):

    def setUp(self):
        super(test_cas_2_routing, self).setUp()
        self.app.config['CAS_VERSION'] = '2'

    @mock.patch.object(
        routing, 
        'urlopen',
        return_value=io.BytesIO(b"""
            <cas:serviceResponse xmlns:cas="http://www.yale.edu/tp/cas">
              <cas:authenticationSuccess>
                <cas:user>bob</cas:user>
                <cas:proxyGrantingTicket>PGTIOU-84678-8a9d...</cas:proxyGrantingTicket>
              </cas:authenticationSuccess>
            </cas:serviceResponse>"""))
    def test_validate_valid(self, m):
        with self.app.test_request_context('/login/'):
            ticket = '12345-abcdefg-cas'
            self.assertEqual(routing.validate(ticket), True)
            self.assertEqual(
                self.cas.username,
                'bob')

    @mock.patch.object(
        routing, 
        'urlopen',
        return_value=io.BytesIO(b"""
            <cas:serviceResponse xmlns:cas="http://www.yale.edu/tp/cas">
              <cas:authenticationFailure code="INVALID_TICKET">
                Ticket ST-1856339-aA5Yuvrxzpv8Tau1cYQ7 not recognized
              </cas:authenticationFailure>
            </cas:serviceResponse>"""))
    def test_validate_invalid(self, m):
        with self.app.test_request_context('/login/'):
            ticket = '12345-abcdefg-cas'
            self.assertEqual(routing.validate(ticket), False)
            self.assertNotIn(
                self.app.config['CAS_USERNAME_SESSION_KEY'],
                flask.session)
            self.assertNotIn(
                self.app.config['CAS_TOKEN_SESSION_KEY'],
                flask.session)

class test_cas_3_routing(test_routing):

    def setUp(self):
        super(test_cas_3_routing, self).setUp()
        self.app.config['CAS_VERSION'] = '3'

    @mock.patch.object(
        routing, 
        'urlopen',
        return_value=io.BytesIO(b"""
            <cas:serviceResponse xmlns:cas="http://www.yale.edu/tp/cas">
              <cas:authenticationSuccess>
                <cas:user>bob</cas:user>
                <cas:attributes>
                  <cas:firstname>John</cas:firstname>
                  <cas:lastname>Doe</cas:lastname>
                  <cas:title>Mr.</cas:title>
                  <cas:email>jdoe@example.org</cas:email>
                  <cas:affiliation>staff</cas:affiliation>
                  <cas:affiliation>faculty</cas:affiliation>
                </cas:attributes>
                <cas:proxyGrantingTicket>PGTIOU-84678-8a9d...</cas:proxyGrantingTicket>
              </cas:authenticationSuccess>
            </cas:serviceResponse>"""))
    def test_validate_valid(self, m):
        with self.app.test_request_context('/login/'):
            ticket = '12345-abcdefg-cas'
            self.assertEqual(routing.validate(ticket), True)
            self.assertEqual(
                self.cas.username,
                'bob')
            self.assertEqual(
                self.cas.attributes,
                {'firstname': 'John',
                 'lastname': 'Doe',
                 'title': 'Mr.',
                 'email': 'jdoe@example.org',
                 'affiliation': ['staff', 'faculty']})

    @mock.patch.object(
        routing, 
        'urlopen',
        return_value=io.BytesIO(b"""
            <cas:serviceResponse xmlns:cas="http://www.yale.edu/tp/cas">
             <cas:authenticationFailure code="INVALID_TICKET">
               Ticket ST-1856339-aA5Yuvrxzpv8Tau1cYQ7 not recognized
             </cas:authenticationFailure>
           </cas:serviceResponse>"""))
    def test_validate_invalid(self, m):
        with self.app.test_request_context('/login/'):
            ticket = '12345-abcdefg-cas'
            self.assertEqual(routing.validate(ticket), False)
            self.assertNotIn(
                self.app.config['CAS_USERNAME_SESSION_KEY'],
                flask.session)
            self.assertNotIn(
                self.app.config['CAS_TOKEN_SESSION_KEY'],
                flask.session)
=======
            self.assertTrue(
                self.app.config['CAS_USERNAME_SESSION_KEY'] not in flask.session)
            self.assertTrue(
                self.app.config['CAS_TOKEN_SESSION_KEY'] not in flask.session)
>>>>>>> c2fd011d
<|MERGE_RESOLUTION|>--- conflicted
+++ resolved
@@ -133,7 +133,6 @@
         with self.app.test_request_context('/login/'):
             ticket = '12345-abcdefg-cas'
             self.assertEqual(routing.validate(ticket), False)
-<<<<<<< HEAD
             self.assertNotIn(
                 self.app.config['CAS_USERNAME_SESSION_KEY'],
                 flask.session)
@@ -243,9 +242,7 @@
             self.assertNotIn(
                 self.app.config['CAS_TOKEN_SESSION_KEY'],
                 flask.session)
-=======
             self.assertTrue(
                 self.app.config['CAS_USERNAME_SESSION_KEY'] not in flask.session)
             self.assertTrue(
-                self.app.config['CAS_TOKEN_SESSION_KEY'] not in flask.session)
->>>>>>> c2fd011d
+                self.app.config['CAS_TOKEN_SESSION_KEY'] not in flask.session)